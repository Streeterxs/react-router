{
  "name": "react-router-packages",
  "private": true,
  "scripts": {
    "build": "node ./scripts/build.js",
    "clean": "git clean -fdX .",
    "start": "node ./scripts/start.js",
    "test": "jest --projects ./packages/*/"
  },
  "dependencies": {
    "@babel/core": "^7.5.5",
    "@babel/plugin-proposal-class-properties": "^7.5.5",
    "@babel/plugin-transform-runtime": "^7.5.5",
    "@babel/preset-env": "^7.5.5",
    "@babel/preset-react": "^7.0.0",
    "babel-eslint": "^10.0.3",
    "babel-jest": "^24.9.0",
    "babel-plugin-dev-expression": "^0.2.2",
    "eslint": "^6.3.0",
    "eslint-plugin-import": "^2.18.2",
    "eslint-plugin-react": "^7.14.3",
    "history": "^4.9.0",
    "husky": "^1.3.1",
    "jest": "^24.9.0",
    "jest-circus": "^24.9.0",
    "lerna": "^3.13.4",
<<<<<<< HEAD
    "lerna-changelog": "^0.8.2",
=======
    "lerna-alias": "3.0.3-0",
    "metro-react-native-babel-preset": "^0.56.0",
>>>>>>> 1cc2e1c1
    "prettier": "^1.14.3",
    "pretty-quick": "^1.4.1",
    "raf": "^3.4.1",
    "react": "^16.9.0",
    "react-dom": "^16.9.0",
    "react-native": "^0.61.1",
    "react-test-renderer": "^16.8.3",
    "rollup": "^1.20.3",
    "rollup-plugin-babel": "^4.3.3",
    "rollup-plugin-commonjs": "^10.1.0",
    "rollup-plugin-node-resolve": "^5.2.0",
    "rollup-plugin-replace": "^2.2.0",
    "rollup-plugin-uglify": "^6.0.3"
  },
  "workspaces": {
    "packages": [
      "packages/*"
    ]
  }
}<|MERGE_RESOLUTION|>--- conflicted
+++ resolved
@@ -24,12 +24,9 @@
     "jest": "^24.9.0",
     "jest-circus": "^24.9.0",
     "lerna": "^3.13.4",
-<<<<<<< HEAD
+    "lerna-alias": "3.0.3-0",
     "lerna-changelog": "^0.8.2",
-=======
-    "lerna-alias": "3.0.3-0",
     "metro-react-native-babel-preset": "^0.56.0",
->>>>>>> 1cc2e1c1
     "prettier": "^1.14.3",
     "pretty-quick": "^1.4.1",
     "raf": "^3.4.1",
