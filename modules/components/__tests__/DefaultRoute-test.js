/** @jsx React.DOM */
var assert = require('assert');
var expect = require('expect');
var React = require('react/addons');
var Router = require('../../Router');
var DefaultRoute = require('../DefaultRoute');
var Route = require('../Route');
<<<<<<< HEAD
var RouteHandler = require('../RouteHandler');

var Nested = React.createClass({
  render: function () {
    return (
      <div>
        hello
        <RouteHandler />
      </div>
    );
  }
});

var Foo = React.createClass({
  render: function () {
    return <div>foo</div>;
  }
});

var Bar = React.createClass({
  render: function () {
    return <div>bar</div>;
  }
});


=======
var Router = require('../../Router');
var ActiveRouteHandler = require('../../components/ActiveRouteHandler');
var { Foo, Bar, Nested } = require('../../__tests__/testHandlers.js');
>>>>>>> cac6ec33

describe('DefaultRoute', function () {

  it('renders when the parent route path matches', function () {
    var routes = (
      <Route path='/' handler={Nested}>
        <DefaultRoute handler={Foo} />
      </Route>
    );

    Router.run(routes, '/', function (App) {
      var html = React.renderToString(App());
      expect(html).toMatch(/Nested/);
      expect(html).toMatch(/Foo/);
    });
  });

  it('renders when nested more than one level', function () {
    var routes = (
      <Route path='/' handler={Nested}>
        <Route path='/foo' handler={Nested}>
          <DefaultRoute handler={Foo} />
        </Route>
      </Route>
    );

    Router.run(routes, '/foo', function (App) {
      var html = React.renderToString(App());
      expect(html).toMatch(/Foo/);
    });
  });

  it('renders when no siblings match', function () {
    var routes = (
      <Route path='/' handler={Nested}>
        <Route path='/foo' handler={Nested}>
          <DefaultRoute handler={Foo} />
          <Route path="/bar" handler={Bar} />
        </Route>
      </Route>
    );

    Router.run(routes, '/foo', function (App) {
      var html = React.renderToString(App());
      expect(html).toMatch(/Foo/);
      expect(html.match(/Bar/)).toEqual(null);
    });
  });

});
<|MERGE_RESOLUTION|>--- conflicted
+++ resolved
@@ -5,38 +5,8 @@
 var Router = require('../../Router');
 var DefaultRoute = require('../DefaultRoute');
 var Route = require('../Route');
-<<<<<<< HEAD
 var RouteHandler = require('../RouteHandler');
-
-var Nested = React.createClass({
-  render: function () {
-    return (
-      <div>
-        hello
-        <RouteHandler />
-      </div>
-    );
-  }
-});
-
-var Foo = React.createClass({
-  render: function () {
-    return <div>foo</div>;
-  }
-});
-
-var Bar = React.createClass({
-  render: function () {
-    return <div>bar</div>;
-  }
-});
-
-
-=======
-var Router = require('../../Router');
-var ActiveRouteHandler = require('../../components/ActiveRouteHandler');
 var { Foo, Bar, Nested } = require('../../__tests__/testHandlers.js');
->>>>>>> cac6ec33
 
 describe('DefaultRoute', function () {
 
@@ -86,4 +56,4 @@
     });
   });
 
-});
+});