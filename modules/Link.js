--- conflicted
+++ resolved
@@ -78,14 +78,6 @@
       this.context.router,
       '<Link>s rendered outside of a router context cannot navigate.'
     )
-<<<<<<< HEAD
-
-    let allowTransition = true
-
-    if (this.props.onClick)
-      this.props.onClick(event)
-=======
->>>>>>> 8b3569b4
 
     if (isModifiedEvent(event) || !isLeftClickEvent(event))
       return
@@ -97,18 +89,7 @@
 
     event.preventDefault()
 
-<<<<<<< HEAD
-    if (allowTransition) {
-      const { to } = this.props
-
-      this.context.router.push(to)
-    }
-=======
-    const { to, query, hash, state } = this.props
-    const location = createLocationDescriptor(to, { query, hash, state })
-
-    this.context.router.push(location)
->>>>>>> 8b3569b4
+    this.context.router.push(this.props.to)
   },
 
   render() {
