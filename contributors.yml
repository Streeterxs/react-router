- abhi-kr-2100
- Ajayff4
- awreese
- bhbs
- BrianT1414
- brockross
- brophdawg11
- chaance
- chasinhues
- chrisngobanh
- christopherchudzicki
- cvbuelow
- edwin177
- elylucas
- gijo-varghese
- hongji00
- hsbtr
- hyesungoh
- IbraRouisDev
- Isammoc
- JakubDrozd
- janpaepke
- jmargeta
- jonkoops
- kantuni
- kddnewton
- kentcdodds
- kkirsche
- koojaa
- KutnerUri
- latin-1
- liuhanqu
- lqze
- lukerSpringTree
- markivancho
- mcansh
- mfijas
- morleytatro
- noisypigeon
- paulsmithkc
- petersendidit
- RobHannay
- ryanflorence
- rtmann
- sanketshah19
- sergiodxa
- shamsup
- shihanng
- shivamsinghchahar
- thisiskartik
- ThornWu
- timdorr
- turansky
- underager
<<<<<<< HEAD
- vijaypushkin
- rtmann
- Streeterxs
=======
- vijaypushkin
>>>>>>> 8e4f147f
<|MERGE_RESOLUTION|>--- conflicted
+++ resolved
@@ -52,10 +52,6 @@
 - timdorr
 - turansky
 - underager
-<<<<<<< HEAD
 - vijaypushkin
 - rtmann
-- Streeterxs
-=======
-- vijaypushkin
->>>>>>> 8e4f147f
+- Streeterxs